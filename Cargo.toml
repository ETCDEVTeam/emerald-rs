[package]
name = "emerald-rs"
<<<<<<< HEAD
version = "0.22.0"
=======
version = "0.21.1"
>>>>>>> 611e6ef6
authors = ["Dmitry Ulanov <dulanov@gmail.com>", "Constantine Kryvomaz <kostiyantynk@gmail.com>", "Stewart Mackenzie <setori88@gmail.com>", "Wei Tang <hi@that.world>"]
description = "Ethereum Classic secure account management core libary"
homepage = "http://etcdevteam.com"
repository = "https://github.com/ETCDEVTeam/emerald-rs"
documentation = "https://docs.rs/emerald-core"
keywords = ["ethereum-classic", "blockchain", "ffi", "crypto-wallet", "cold-storage"]
categories = ["embedded", "external-ffi-bindings"]
readme = "README.md"
license = "Apache-2.0"

[badges]
travis-ci = { repository = "ETCDEVTeam/emerald-rs" }
appveyor = { repository = "ETCDEVTeam/emerald-rs" }

[lib]
name = "emerald_rs"
path = "src/lib.rs"
#crate-type = ["rlib", "cdylib"]

[target.'cfg(unix)'.dependencies]
rust-scrypt = "0.1"

[dependencies]
time = "0.1"
futures = "0.1"
jsonrpc-core = "8.0"
jsonrpc-http-server = "8.0"
lazy_static = "0.2"
log = "0.3"
regex = "0.2"
rustc-serialize = "0.3"
hex = "0.2"
serde = "1.0"
serde_json = "1.0"
serde_derive = "1.0"
glob = "0.2"
uuid = { version = "0.5", features = ["rustc-serialize", "v4"] }
rust-crypto = "0.2"
secp256k1 = "0.6"
rand = "0.3"
byteorder="1.0"
ethabi = "2.0.0"
num = "0.1.40"
bitcoin = "0.10.1"
# optional dependencies
emerald-rocksdb =  { version = "0.10.3", optional = true }
hyper = { version = "0.11", optional = true }
reqwest = { version = "0.6", optional = true }
clippy = {version = "0.0", optional = true}
chrono = "0.4"
hidapi = "0.4"

[dev-dependencies]
tempdir = "0.3"
quickcheck = "0.4"
# quickcheck_macros = "0.4"

[features]
default = ["http", "emerald-rocksdb"]
http = ["hyper", "reqwest"]
dev = ["clippy"]
fs-storage = []<|MERGE_RESOLUTION|>--- conflicted
+++ resolved
@@ -1,10 +1,6 @@
 [package]
 name = "emerald-rs"
-<<<<<<< HEAD
-version = "0.22.0"
-=======
 version = "0.21.1"
->>>>>>> 611e6ef6
 authors = ["Dmitry Ulanov <dulanov@gmail.com>", "Constantine Kryvomaz <kostiyantynk@gmail.com>", "Stewart Mackenzie <setori88@gmail.com>", "Wei Tang <hi@that.world>"]
 description = "Ethereum Classic secure account management core libary"
 homepage = "http://etcdevteam.com"
