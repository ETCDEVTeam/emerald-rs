language: rust
cache: cargo
rust:
  - stable
<<<<<<< HEAD
  allow_failures:
=======
allow_failures:
>>>>>>> b7e67520
  - nightly
os:
  - linux
addons:
  apt:
    packages:
      - libcurl4-openssl-dev
      - libelf-dev
      - libdw-dev
      - binutils-dev
      - libiberty-dev

notifications:
  email:
    on_success: never
before_install:
- if [ $TRAVIS_OS_NAME = linux ]; then sudo apt-get -qq update; else brew update; fi
- if [ $TRAVIS_OS_NAME = linux ]; then sudo apt-get install -y libusb-1.0-0-dev; else brew install libusb; fi
- travis_wait cargo install rustfmt --force  || true

before_script:
- export PATH="$PATH":~/.cargo/bin
- echo "\$ rustfmt --version"
- cargo fmt --all -- --version --force

script:
- export RUST_BACKTRACE=1
- cargo fmt --all -- --verbose --force --write-mode=diff
- cargo test --all --verbose
- cargo build --all --verbose --release

after_success: |
    [ $TRAVIS_RUST_VERSION = stable ] &&
    LOCAL="~/.local" && export PATH=$LOCAL/bin:$PATH &&
    wget https://github.com/SimonKagstrom/kcov/archive/master.tar.gz &&
    tar xzf master.tar.gz && mkdir kcov-master/build && cd kcov-master/build &&
    cmake -DCMAKE_INSTALL_PREFIX:PATH=$LOCAL .. && make && make install && cd ../.. &&
    ls target/debug &&
    RUSTFLAGS="-C link-dead-code" cargo test --no-run &&
    for file in target/debug/*; do
      if [[ -x $file ]] && [[ -f $file ]]; then
        mkdir -p "target/cov/$(basename $file)";
        kcov --exclude-pattern=/.cargo,/usr/lib,/usr/include --verify "target/cov/$(basename $file)" "$file";
      fi;
    done &&
    kcov --coveralls-id=$TRAVIS_JOB_ID --merge target/cov target/cov/*

deploy:
  provider: releases
  skip_cleanup: true
  api_key:
    secure: qXqFCva/yJfwdJzLUazv3AUqvnbUWWEvCOoZHMkByK7/OP1yGdB/q7R24IRAf5SvfEk9TR8a81i+tiy/3iLfgrrBPLc077cLB4q6q1O1yBIrRTg61ggUDyiKaZDZqHtuvI2ocTnFM5jXTuEXVVGt0HA1IO3ezogmcVi9UrQp5rDDCWqPcNviTVweTICLb9PAWKmhbGrGmR3BVuNjmBCDJr25qnW6wors93xfCrpePepnl92gvPrp30WmQ2E+bgV+Hoeu9gJjCIjRU8bTmDWEdkBa3Qe8xIMU+SAw7CBUWRALh5q1HX0M7RYpg3zOEdVdWZ+OwDTO0mc40UdaV5rkx029ird4mC96bkHHemYITJJrDrwjoni9wSbnhZaNefZeKf8pAGLUO/+NwtcYbj8ogYdnsweAMRiZUvA15/tzk6kMQqBILjL605YayPWt9XvdU06gLjWtEd8qlOqt+xBPat3dKw15Xkb8XPM8bc6+YBHDvJC9tF4vozOsj9Sh4b/RV9+tB0xrjniY/ZRMtGe6JJO+7+7naszekz+F9lZJocmAhbX7XUsgyvjhmVn/1+IKnJQ/iqIn7FNQa+7y9ONmQxke4aibKdM3vTicgwwPD4IY2i9MGLCBDUFIiu70k8pJ2Gy4xa8E0LupcHui4uysG2ukqJhPU/4rN9v7HZznE3Y=
  file: target/release/emerald
  on:
    repo: ethereumproject/emerald-rs
    branch: master
    tags: true<|MERGE_RESOLUTION|>--- conflicted
+++ resolved
@@ -2,11 +2,7 @@
 cache: cargo
 rust:
   - stable
-<<<<<<< HEAD
-  allow_failures:
-=======
 allow_failures:
->>>>>>> b7e67520
   - nightly
 os:
   - linux
