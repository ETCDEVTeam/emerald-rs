//! # JSON RPC module

mod http;
mod serialize;
mod error;

pub use self::error::Error;
use super::contract::Contracts;
<<<<<<< HEAD
use super::core::{self, Transaction};
use super::keystore::KeyFile;
use super::storage::{ChainStorage, Storages, default_keystore_path};
=======
use super::core::{self, Address, Transaction};
use super::keystore::{KdfDepthLevel, KeyFile};
use super::storage::{ChainStorage, Storages, default_path};
>>>>>>> 1de32b6d
use super::util::{ToHex, align_bytes, to_arr, to_u64, trim_hex};
use futures;
use jsonrpc_core::{Error as JsonRpcError, ErrorCode, IoHandler, Params};
use jsonrpc_core::futures::Future;
use jsonrpc_minihttp_server::{DomainsValidation, ServerBuilder, cors};
use log::LogLevel;
use rustc_serialize::json;
use serde_json::Value;
use std::net::SocketAddr;
use std::path::PathBuf;
use std::sync::Arc;

/// RPC methods
#[derive(Clone, Copy, Debug, Hash, PartialEq, Eq)]
pub enum ClientMethod {
    /// [web3_clientVersion](https://github.com/ethereum/wiki/wiki/JSON-RPC#web3_clientversion)
    Version,

    /// [eth_syncing](https://github.com/ethereum/wiki/wiki/JSON-RPC#eth_syncing)
    EthSyncing,

    /// [eth_blockNumber](https://github.com/ethereum/wiki/wiki/JSON-RPC#eth_blocknumber)
    EthBlockNumber,

    /// [eth_accounts](https://github.com/ethereum/wiki/wiki/JSON-RPC#eth_accounts)
    EthAccounts,

    /// [eth_getBalance](https://github.com/ethereum/wiki/wiki/JSON-RPC#eth_getbalance)
    EthGetBalance,

    /// [eth_getTransactionCount](
    /// https://github.com/ethereum/wiki/wiki/JSON-RPC#eth_gettransactioncount)
    EthGetTxCount,

    /// [eth_getTransactionByHash](
    /// https://github.com/ethereumproject/wiki/wiki/JSON-RPC#eth_gettransactionbyhash)
    EthGetTxByHash,

    /// [eth_sendRawTransaction](
    /// https://github.com/paritytech/parity/wiki/JSONRPC-eth-module#eth_sendrawtransaction)
    EthSendRawTransaction,

    /// [eth_call](https://github.com/ethereum/wiki/wiki/JSON-RPC#eth_call)
    EthCall,

    /// [trace_call](https://github.com/ethereumproject/emerald-rs/issues/30#issuecomment-291987132)
    EthTraceCall,
}

/// PRC method's parameters
#[derive(Clone, Debug, PartialEq)]
pub struct MethodParams<'a>(pub ClientMethod, pub &'a Params);

/// Start an HTTP RPC endpoint
pub fn start(addr: &SocketAddr,
             client_addr: &SocketAddr,
             base_path: Option<PathBuf>,
             sec_level: KdfDepthLevel) {
    let mut io = IoHandler::default();
    let url = Arc::new(http::AsyncWrapper::new(&format!("http://{}", client_addr)));

    {
        let url = url.clone();

        io.add_async_method("web3_clientVersion",
                            move |p| url.request(&MethodParams(ClientMethod::Version, &p)));
    }

    {
        let url = url.clone();

        io.add_async_method("eth_syncing",
                            move |p| url.request(&MethodParams(ClientMethod::EthSyncing, &p)));
    }

    {
        let url = url.clone();

        io.add_async_method("eth_blockNumber",
                            move |p| url.request(&MethodParams(ClientMethod::EthBlockNumber, &p)));
    }

    {
        let url = url.clone();

        io.add_async_method("eth_accounts",
                            move |p| url.request(&MethodParams(ClientMethod::EthAccounts, &p)));
    }

    {
        let url = url.clone();

        io.add_async_method("eth_getBalance",
                            move |p| url.request(&MethodParams(ClientMethod::EthGetBalance, &p)));
    }

    {
        let url = url.clone();

        io.add_async_method("eth_getTransactionCount",
                            move |p| url.request(&MethodParams(ClientMethod::EthGetTxCount, &p)));
    }

    {
        let url = url.clone();

        io.add_async_method("eth_getTransactionByHash",
                            move |p| url.request(&MethodParams(ClientMethod::EthGetTxByHash, &p)));
    }

    {
        let url = url.clone();

        let callback = move |p| {
            let pk = KeyFile::default().decrypt_key("");
            match Transaction::try_from(&p) {
                Ok(tr) => {
                    url.request(&MethodParams(ClientMethod::EthSendRawTransaction,
                                              &tr.to_raw_params(pk.unwrap())))
                }
                Err(err) => {
                    futures::done(Err(JsonRpcError::invalid_params(err.to_string()))).boxed()
                }
            }
        };

        io.add_async_method("eth_sendTransaction", callback);
    }

    {
        let url = url.clone();

        io.add_async_method("eth_sendRawTransaction", move |p| {
            url.request(&MethodParams(ClientMethod::EthSendRawTransaction, &p))
        });
    }

    {
        let url = url.clone();

        io.add_async_method("eth_call",
                            move |p| url.request(&MethodParams(ClientMethod::EthCall, &p)));
    }

    {
        let url = url.clone();

        io.add_async_method("eth_traceCall",
                            move |p| url.request(&MethodParams(ClientMethod::EthTraceCall, &p)));
    }

    {
        let create_callback = move |p| match Params::parse::<Value>(p) {
            Ok(ref v) if v.as_array().is_some() => {
                let passwd = v.as_array().and_then(|arr| arr[0].as_str()).unwrap();

                match KeyFile::new(passwd) {
                    Ok(kf) => {
                        let addr_res = kf.decrypt_address(passwd);
                        if addr_res.is_err() {
                            return futures::done(Err(JsonRpcError::internal_error())).boxed();
                        }
                        let addr = addr_res.unwrap();

                        match kf.flush(&default_keystore_path()) {
                            Ok(_) => futures::done(Ok(Value::String(addr.to_string()))).boxed(),
                            Err(_) => futures::done(Err(JsonRpcError::internal_error())).boxed(),
                        }
                    }
                    Err(_) => {
                        futures::done(Err(JsonRpcError::invalid_params("Invalid Keyfile data \
                                                                        format")))
                                .boxed()
                    }
                }
            }
            Ok(_) => {
                futures::done(Err(JsonRpcError::invalid_params("Invalid JSON object"))).boxed()
            }
            Err(_) => futures::failed(JsonRpcError::invalid_params("Invalid JSON object")).boxed(),
        };

        io.add_async_method("personal_newAccount", create_callback);
    }

    {
<<<<<<< HEAD
        let import_callback = move |p| match Params::parse::<Value>(p) {
            Ok(ref v) => {
                match json::decode::<KeyFile>(&v.to_string()) {
=======
        let sec = sec_level.clone();
        let create_callback = move |p| match Params::parse::<Value>(p) {
            Ok(ref v) if v.as_array().is_some() => {
                let passwd = v.as_array().and_then(|arr| arr[0].as_str()).unwrap();

                match KeyFile::new(passwd, &sec) {
>>>>>>> 1de32b6d
                    Ok(kf) => {
                        let mut addr = "?".to_string();
                        if kf.address.is_some() {
                            addr = kf.address.unwrap().to_string();
                        }

                        match kf.flush(&default_keystore_path()) {
                            Ok(_) => futures::done(Ok(Value::String(addr))).boxed(),
                            Err(_) => futures::done(Err(JsonRpcError::internal_error())).boxed(),
                        }
                    }
                    Err(_) => {
                        futures::done(Err(JsonRpcError::invalid_params("Invalid Keyfile data \
                                                                    format")))
                                .boxed()
                    }
                }
            }
            Err(_) => futures::failed(JsonRpcError::invalid_params("Invalid JSON object")).boxed(),
        };

        io.add_async_method("backend_importWallet", import_callback);
    }

    let storage = match base_path {
        Some(p) => Storages::new(p),
        None => Storages::default(),
    };

    if storage.init().is_err() {
        panic!("Unable to initialize storage");
    }

    let chain = ChainStorage::new(&storage, "default".to_string());

    if chain.init().is_err() {
        panic!("Unable to initialize chain");
    }

    let dir = chain
        .get_path("contracts".to_string())
        .expect("Expect directory for contracts");

    let contracts = Arc::new(Contracts::new(dir));

    {
        let contracts = contracts.clone();

        io.add_async_method("emerald_contracts",
                            move |_| futures::finished(Value::Array(contracts.list())).boxed());
    }

    {
        let contracts = contracts.clone();

        io.add_async_method("emerald_addContract", move |p| match p {
            Params::Array(ref vec) => {
                match contracts.add(&vec[0]) {
                    Ok(_) => futures::finished(Value::Bool(true)).boxed(),
                    Err(_) => futures::failed(JsonRpcError::new(ErrorCode::InternalError)).boxed(),
                }
            }
            _ => futures::failed(JsonRpcError::new(ErrorCode::InvalidParams)).boxed(),
        });
    }

    let server = ServerBuilder::new(io)
        .cors(DomainsValidation::AllowOnly(vec![cors::AccessControlAllowOrigin::Any,
                                                cors::AccessControlAllowOrigin::Null]))
        .start_http(addr)
        .expect("Expect to build HTTP RPC server");

    if log_enabled!(LogLevel::Info) {
        info!("Connector started on http://{}", server.address());
    }

    server.wait().expect("Expect to start HTTP RPC server");
}<|MERGE_RESOLUTION|>--- conflicted
+++ resolved
@@ -6,15 +6,9 @@
 
 pub use self::error::Error;
 use super::contract::Contracts;
-<<<<<<< HEAD
 use super::core::{self, Transaction};
-use super::keystore::KeyFile;
+use super::keystore::{KeyFile, KdfDepthLevel};
 use super::storage::{ChainStorage, Storages, default_keystore_path};
-=======
-use super::core::{self, Address, Transaction};
-use super::keystore::{KdfDepthLevel, KeyFile};
-use super::storage::{ChainStorage, Storages, default_path};
->>>>>>> 1de32b6d
 use super::util::{ToHex, align_bytes, to_arr, to_u64, trim_hex};
 use futures;
 use jsonrpc_core::{Error as JsonRpcError, ErrorCode, IoHandler, Params};
@@ -167,11 +161,12 @@
     }
 
     {
+        let sec = sec_level.clone();
         let create_callback = move |p| match Params::parse::<Value>(p) {
             Ok(ref v) if v.as_array().is_some() => {
                 let passwd = v.as_array().and_then(|arr| arr[0].as_str()).unwrap();
 
-                match KeyFile::new(passwd) {
+                match KeyFile::new(passwd, &sec) {
                     Ok(kf) => {
                         let addr_res = kf.decrypt_address(passwd);
                         if addr_res.is_err() {
@@ -201,18 +196,9 @@
     }
 
     {
-<<<<<<< HEAD
         let import_callback = move |p| match Params::parse::<Value>(p) {
             Ok(ref v) => {
                 match json::decode::<KeyFile>(&v.to_string()) {
-=======
-        let sec = sec_level.clone();
-        let create_callback = move |p| match Params::parse::<Value>(p) {
-            Ok(ref v) if v.as_array().is_some() => {
-                let passwd = v.as_array().and_then(|arr| arr[0].as_str()).unwrap();
-
-                match KeyFile::new(passwd, &sec) {
->>>>>>> 1de32b6d
                     Ok(kf) => {
                         let mut addr = "?".to_string();
                         if kf.address.is_some() {
