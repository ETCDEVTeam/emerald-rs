//! # Crypto util functions

use crypto::sha3::{Sha3, Sha3Mode};
use crypto::digest::Digest;

/// Keccak-256 crypto hash length in bytes
pub const KECCAK256_BYTES: usize = 32;

/// Calculate Keccak-256 crypto hash
pub fn keccak256(data: &[u8]) -> [u8; KECCAK256_BYTES] {
    let mut sha3 = Sha3::new(Sha3Mode::Keccak256);
    sha3.input(data);

    let mut hash = [0u8; KECCAK256_BYTES];
    sha3.result(&mut hash);
    hash
}

#[cfg(test)]
mod tests {
    use super::*;
    use super::tests::*;

    #[test]
    fn should_calculate_keccak256() {
        assert_eq!(keccak256(b"hello world!"),
<<<<<<< HEAD
            as_bytes("57caa176af1ac0433c5df30e8dabcd2ec1af1e92a26eced5f719b88458777cd6"));
=======
                   &as_bytes("57caa176af1ac0433c5df30e8dabcd2ec1af1e92a26eced5f719b88458777cd6"));
>>>>>>> 4ae29b41
    }
}<|MERGE_RESOLUTION|>--- conflicted
+++ resolved
@@ -24,10 +24,6 @@
     #[test]
     fn should_calculate_keccak256() {
         assert_eq!(keccak256(b"hello world!"),
-<<<<<<< HEAD
-            as_bytes("57caa176af1ac0433c5df30e8dabcd2ec1af1e92a26eced5f719b88458777cd6"));
-=======
-                   &as_bytes("57caa176af1ac0433c5df30e8dabcd2ec1af1e92a26eced5f719b88458777cd6"));
->>>>>>> 4ae29b41
+               &as_bytes("57caa176af1ac0433c5df30e8dabcd2ec1af1e92a26eced5f719b88458777cd6"));
     }
 }