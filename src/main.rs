//! # CLI wrapper for ethereum classic web3 like connector

#![cfg(feature = "cli")]

#![cfg_attr(feature = "dev", feature(plugin))]
#![cfg_attr(feature = "dev", plugin(clippy))]

#[macro_use]
extern crate log;
extern crate docopt;
extern crate env_logger;
extern crate emerald;
extern crate rustc_serialize;
extern crate futures_cpupool;
<<<<<<< HEAD
extern crate futures;
=======
extern crate regex;
>>>>>>> 7d45f3ee

use docopt::Docopt;
use emerald::storage::default_path;
use env_logger::LogBuilder;
use futures::future::Future;
use futures_cpupool::CpuPool;
use log::{LogLevel, LogLevelFilter};
use regex::Regex;
use std::{env, fs, io};
use std::ffi::OsStr;
use std::net::SocketAddr;
use std::os::unix::io::AsRawFd;
use std::os::unix::io::FromRawFd;
use std::path::PathBuf;
use std::process::*;
use std::sync::{Arc, Mutex, mpsc};
use std::thread;

const USAGE: &'static str = include_str!("../usage.txt");

const VERSION: Option<&'static str> = option_env!("CARGO_PKG_VERSION");

#[derive(Debug, RustcDecodable)]
struct Args {
    flag_version: bool,
    flag_verbose: bool,
    flag_quiet: bool,
    flag_host: String,
    flag_port: String,
    flag_client_host: String,
    flag_client_port: String,
    flag_client_path: String,
    flag_base_path: String,
}

/// Launches  node in child process
fn launch_node<I, C>(cmd: &OsStr, out: Stdio, err: Stdio, args: I) -> io::Result<Child>
    where I: IntoIterator<Item = C>,
          C: AsRef<OsStr>
{
    Command::new(cmd)
        .args(args)
        .stdout(out)
        .stderr(err)
        .stdin(Stdio::piped())
        .spawn()
}

fn main() {
    env::set_var("RUST_BACKTRACE", "1");

    let mut log_builder = LogBuilder::new();

    log_builder.filter(None, LogLevelFilter::Info);

    if env::var("RUST_LOG").is_ok() {
        log_builder.parse(&env::var("RUST_LOG").unwrap());
    }

    log_builder.init().expect("Expect to initialize logger");

    let args: Args = Docopt::new(USAGE)
        .and_then(|d| d.decode())
        .unwrap_or_else(|e| e.exit());

    if args.flag_version {
        println!("v{}", VERSION.unwrap_or("unknown"));
        exit(0);
    }

    let addr = format!("{}:{}", args.flag_host, args.flag_port)
        .parse::<SocketAddr>()
        .expect("Expect to parse address");

    let client_addr = format!("{}:{}", args.flag_client_host, args.flag_client_port)
        .parse::<SocketAddr>()
        .expect("Expect to parse client address");

    let base_path_str = args.flag_base_path
        .parse::<String>()
        .expect("Expect to parse base path");

    let base_path = if !base_path_str.is_empty() {
        Some(PathBuf::from(&base_path_str))
    } else {
        None
    };

    if log_enabled!(LogLevel::Info) {
        info!("Starting Emerald Connector - v{}",
              VERSION.unwrap_or("unknown"));
    }

<<<<<<< HEAD
    // TODO: extract node logic into separate mod
=======
    let node_path = args.flag_client_path
        .parse::<String>()
        .expect("Expect to parse path to node executable");

    let np = if !node_path.is_empty() {
        PathBuf::from(&node_path)
    } else {
        let re = Regex::new(r".+?geth").unwrap();
        let path = env::var("PATH").expect("Expect to get PATH variable");
        let p: Vec<&str> = path.split(":").filter(|s| re.is_match(s)).collect();
        PathBuf::from(p[0])
    };

>>>>>>> 7d45f3ee
    let mut log = default_path();
    log.push("log");
    if fs::create_dir_all(log.as_path()).is_ok() {};

    log.push("geth_log.txt");
    let mut f = match fs::File::create(log.as_path()) {
        Ok(f) => f,
        Err(err) => {
            error!("Unable to open node log file: {}", err);
            exit(1);
        }
    };

<<<<<<< HEAD
    let mut ndp = default_path();
    ndp.push("bin");
    ndp.push("geth");

    let log_file = Arc::new(Mutex::new(f));
    let node_path = Arc::new(Mutex::new(ndp));

    let guard_lf = log_file.lock().unwrap();
    let l_f = match guard_lf.try_clone() {
        Ok(f) => f,
        Err(e) => {
            error!("Node restart: can't redirect stdio: {}", e);
            exit(1);
        }
    };

    let out = unsafe { Stdio::from_raw_fd(l_f.as_raw_fd()) };
    let err = unsafe { Stdio::from_raw_fd(l_f.as_raw_fd()) };

    let guard_np = node_path.lock().unwrap();
    let node = match launch_node(guard_np.as_os_str(), out, err, &["--fast"]) {
        Ok(pr) => Arc::new(Mutex::new(pr)),
=======
    let node = match launch_node(np.as_os_str()) {
        Ok(pr) => pr,
>>>>>>> 7d45f3ee
        Err(err) => {
            error!("Unable to launch Ethereum node: {}", err);
            exit(1);
        }
    };

    drop(guard_lf);
    drop(guard_np);

    let (tx, rx) = mpsc::channel();
    {
        let nd = node.clone();
        let lf = log_file.clone();
        let np = node_path.clone();

        let restart = move |chain: &str| {
            let mut n = nd.lock().unwrap();
            n.kill().expect("Expect to kill node");

            let l_f = match lf.lock().unwrap().try_clone() {
                Ok(f) => f,
                Err(e) => {
                    error!("Node restart: can't redirect stdio: {}", e);
                    exit(1);
                }
            };

            let out = unsafe { Stdio::from_raw_fd(l_f.as_raw_fd()) };
            let err = unsafe { Stdio::from_raw_fd(l_f.as_raw_fd()) };

            let res = match chain {
                "TESTNET" => {
                    launch_node(np.lock().unwrap().as_os_str(),
                                out,
                                err,
                                &["--testnet", "--fast"])
                }
                "MAINNET" | _ => launch_node(np.lock().unwrap().as_os_str(), out, err, &["--fast"]),
            };

            *n = match res {
                Ok(n) => n,
                Err(e) => {
                    error!("Can't restart node: {}", e);
                    exit(1);
                }
            };
        };

        thread::spawn(move || loop {
                          let chain: String = match rx.recv() {
                              Ok(s) => s,
                              Err(e) => {
                                  error!("Can't switch node chain: {}", e);
                                  exit(1);
                              }
                          };
                          restart(&chain);
                      });
    };

    emerald::rpc::start(&addr, &client_addr, base_path, tx.clone());
}<|MERGE_RESOLUTION|>--- conflicted
+++ resolved
@@ -11,18 +11,12 @@
 extern crate env_logger;
 extern crate emerald;
 extern crate rustc_serialize;
-extern crate futures_cpupool;
-<<<<<<< HEAD
 extern crate futures;
-=======
 extern crate regex;
->>>>>>> 7d45f3ee
 
 use docopt::Docopt;
 use emerald::storage::default_path;
 use env_logger::LogBuilder;
-use futures::future::Future;
-use futures_cpupool::CpuPool;
 use log::{LogLevel, LogLevelFilter};
 use regex::Regex;
 use std::{env, fs, io};
@@ -110,9 +104,6 @@
               VERSION.unwrap_or("unknown"));
     }
 
-<<<<<<< HEAD
-    // TODO: extract node logic into separate mod
-=======
     let node_path = args.flag_client_path
         .parse::<String>()
         .expect("Expect to parse path to node executable");
@@ -126,13 +117,13 @@
         PathBuf::from(p[0])
     };
 
->>>>>>> 7d45f3ee
+    // TODO: extract node logic into separate mod
     let mut log = default_path();
     log.push("log");
     if fs::create_dir_all(log.as_path()).is_ok() {};
 
     log.push("geth_log.txt");
-    let mut f = match fs::File::create(log.as_path()) {
+    let f = match fs::File::create(log.as_path()) {
         Ok(f) => f,
         Err(err) => {
             error!("Unable to open node log file: {}", err);
@@ -140,16 +131,11 @@
         }
     };
 
-<<<<<<< HEAD
-    let mut ndp = default_path();
-    ndp.push("bin");
-    ndp.push("geth");
-
     let log_file = Arc::new(Mutex::new(f));
-    let node_path = Arc::new(Mutex::new(ndp));
+    let node_path = Arc::new(Mutex::new(np));
 
     let guard_lf = log_file.lock().unwrap();
-    let l_f = match guard_lf.try_clone() {
+    let lf = match guard_lf.try_clone() {
         Ok(f) => f,
         Err(e) => {
             error!("Node restart: can't redirect stdio: {}", e);
@@ -157,22 +143,17 @@
         }
     };
 
-    let out = unsafe { Stdio::from_raw_fd(l_f.as_raw_fd()) };
-    let err = unsafe { Stdio::from_raw_fd(l_f.as_raw_fd()) };
+    let out = unsafe { Stdio::from_raw_fd(lf.as_raw_fd()) };
+    let err = unsafe { Stdio::from_raw_fd(lf.as_raw_fd()) };
 
     let guard_np = node_path.lock().unwrap();
     let node = match launch_node(guard_np.as_os_str(), out, err, &["--fast"]) {
         Ok(pr) => Arc::new(Mutex::new(pr)),
-=======
-    let node = match launch_node(np.as_os_str()) {
-        Ok(pr) => pr,
->>>>>>> 7d45f3ee
         Err(err) => {
-            error!("Unable to launch Ethereum node: {}", err);
+            error!("Unable to launch client: {}", err);
             exit(1);
         }
     };
-
     drop(guard_lf);
     drop(guard_np);
 
@@ -186,7 +167,7 @@
             let mut n = nd.lock().unwrap();
             n.kill().expect("Expect to kill node");
 
-            let l_f = match lf.lock().unwrap().try_clone() {
+            let lf = match lf.lock().unwrap().try_clone() {
                 Ok(f) => f,
                 Err(e) => {
                     error!("Node restart: can't redirect stdio: {}", e);
@@ -194,8 +175,8 @@
                 }
             };
 
-            let out = unsafe { Stdio::from_raw_fd(l_f.as_raw_fd()) };
-            let err = unsafe { Stdio::from_raw_fd(l_f.as_raw_fd()) };
+            let out = unsafe { Stdio::from_raw_fd(lf.as_raw_fd()) };
+            let err = unsafe { Stdio::from_raw_fd(lf.as_raw_fd()) };
 
             let res = match chain {
                 "TESTNET" => {
