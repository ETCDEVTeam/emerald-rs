//! # Extract keystore file private key

use super::{KECCAK256_BYTES, Kdf, KeyFile, KeyFileError, Result};
use crypto::aes::{KeySize, ctr};
use crypto::digest::Digest;
use crypto::hmac::Hmac;
use crypto::pbkdf2::pbkdf2;
use crypto::scrypt::{ScryptParams, scrypt};
use crypto::sha2::Sha256;
use crypto::sha3::{Sha3, Sha3Mode};

/// Private key length in bytes
pub const PRIVATE_KEY_BYTES: usize = 32;

/// Private key type
pub type PrivateKey = [u8; PRIVATE_KEY_BYTES];

impl KeyFile {
    /// Extract keystore file private key by passphrase
    pub fn extract_key(&self, passphrase: &str) -> Result<PrivateKey> {
        let derived = self.derive_key(passphrase);
        let mac = self.calculate_mac(&derived);

        if mac != self.keccak256_mac {
            return Err(KeyFileError::FailedMacValidation);
        }

        let mut pkey = [0u8; PRIVATE_KEY_BYTES];
        let mut ctr = ctr(KeySize::KeySize128, &derived[0..16], &self.cipher_iv);

        ctr.process(&self.cipher_text, &mut pkey);

        Ok(pkey)
    }

    fn derive_key(&self, passphrase: &str) -> Vec<u8> {
        let mut key = vec![0u8; self.dk_length];

        match self.kdf {
            Kdf::Pbkdf2 { prf: _prf, c } => {
                let mut hmac = Hmac::new(Sha256::new(), passphrase.as_bytes());

                pbkdf2(&mut hmac, &self.kdf_salt, c, &mut key);
            }
            Kdf::Scrypt { n, r, p } => {
                let log_n = (n as f64).log2().round() as u8;
                let params = ScryptParams::new(log_n, r, p);

                scrypt(passphrase.as_bytes(), &self.kdf_salt, &params, &mut key);
            }
        }

        key
    }

    fn calculate_mac(&self, derived_key: &[u8]) -> [u8; KECCAK256_BYTES] {
        let mut mac = [0u8; KECCAK256_BYTES];
        let mut sha3 = Sha3::new(Sha3Mode::Keccak256);

        sha3.input(&derived_key[16..32]);
        sha3.input(&self.cipher_text);
        sha3.result(&mut mac);

        mac
    }
<<<<<<< HEAD
}

/// Private key extraction errors
#[derive(Debug)]
pub enum ExtractKeyError {
    /// Wrong passphrase, `keccak256_mac` validation failed
    WrongPassphrase,
}

impl fmt::Display for ExtractKeyError {
    fn fmt(&self, f: &mut fmt::Formatter) -> fmt::Result {
        match *self {
            ExtractKeyError::WrongPassphrase => f.write_str("Wrong passphrase"),
        }
    }
}

impl error::Error for ExtractKeyError {
    fn description(&self) -> &str {
        "Private key extraction error"
    }

    fn cause(&self) -> Option<&error::Error> {
        match *self {
            _ => None,
        }
    }
}

#[cfg(test)]
pub mod tests {
    use keystore::{Cipher, Kdf, KeyFile, Prf};
    use rustc_serialize::hex::{FromHex, ToHex};
    use std::str::FromStr;
    use uuid::Uuid;

    fn as_16bytes(hex: &str) -> [u8; 16] {
        let mut buf = [0u8; 16];
        buf.copy_from_slice(hex.from_hex().unwrap().as_slice());
        buf
    }

    fn as_32bytes(hex: &str) -> [u8; 32] {
        let mut buf = [0u8; 32];
        buf.copy_from_slice(hex.from_hex().unwrap().as_slice());
        buf
    }

    // Test Vectors from https://github.com/ethereum/wiki/wiki/Web3-Secret-Storage-Definition

    fn test_vector_1() -> KeyFile {
        KeyFile {
            uuid: Uuid::from_str("3198bc9c-6672-5ab3-d995-4942343ae5b6").unwrap(),
            address: None,
            cipher: Cipher::default(),
            cipher_iv: as_16bytes("6087dab2f9fdbbfaddc31a909735c1e6"),
            cipher_text: "5318b4d5bcd28de64ee5559e671353e16f075ecae9f99c7a79a38af5f869aa46"
                .from_hex()
                .unwrap(),
            kdf: Kdf::Pbkdf2 {
                prf: Prf::default(),
                c: 262144,
            },
            kdf_salt:
                as_32bytes("ae3cd4e7013836a3df6bd7241b12db061dbe2c6785853cce422d148a624ce0bd"),
            keccak256_mac:
                as_32bytes("517ead924a9d0dc3124507e3393d175ce3ff7c1e96529c6c555ce9e51205e9b2"),
            dk_length: 32,
        }
    }

    fn test_vector_2() -> KeyFile {
        KeyFile {
            uuid: Uuid::from_str("f7ab2bfa-e336-4f45-a31f-beb3dd0689f3").unwrap(),
            address: Some("0x0047201aed0b69875b24b614dda0270bcd9f11cc"
                              .parse()
                              .unwrap()),
            cipher: Cipher::default(),
            cipher_iv: as_16bytes("9df1649dd1c50f2153917e3b9e7164e9"),
            cipher_text: "c3dfc95ca91dce73fe8fc4ddbaed33bad522e04a6aa1af62bba2a0bb90092fa1"
                .from_hex()
                .unwrap(),
            kdf: Kdf::Scrypt {
                n: 1024,
                r: 8,
                p: 1,
            },
            kdf_salt:
                as_32bytes("fd4acb81182a2c8fa959d180967b374277f2ccf2f7f401cb08d042cc785464b4"),
            keccak256_mac:
                as_32bytes("9f8a85347fd1a81f14b99f69e2b401d68fb48904efe6a66b357d8d1d61ab14e5"),
            dk_length: 32,
        }
    }

    #[test]
    fn should_derive_key_tv1() {
        assert_eq!(test_vector_1().derive_key("testpassword").to_hex(),
                   "f06d69cdc7da0faffb1008270bca38f5e31891a3a773950e6d0fea48a7188551")
    }

    #[test]
    fn should_mac_tv1() {
        let derived_key =
            as_32bytes("f06d69cdc7da0faffb1008270bca38f5e31891a3a773950e6d0fea48a7188551");

        assert_eq!(test_vector_1().calculate_mac(&derived_key).to_hex(),
                   "517ead924a9d0dc3124507e3393d175ce3ff7c1e96529c6c555ce9e51205e9b2")
    }

    #[test]
    fn should_get_pk_tv1() {
        assert_eq!(test_vector_1()
                       .extract_key("testpassword")
                       .unwrap()
                       .to_hex(),
                   "7a28b5ba57c53603b0b07b56bba752f7784bf506fa95edc395f5cf6c7514fe9d");
    }

    #[test]
    fn should_derive_key_tv2() {
        assert_eq!(test_vector_2().derive_key("1234567890").to_hex(),
                   "b424c7c40d2409b8b7dce0d172bda34ca70e57232eb74db89396b55304dbe273")
    }

    #[test]
    fn should_mac_tv2() {
        let derived_key =
            as_32bytes("b424c7c40d2409b8b7dce0d172bda34ca70e57232eb74db89396b55304dbe273");

        assert_eq!(test_vector_2().calculate_mac(&derived_key).to_hex(),
                   "9f8a85347fd1a81f14b99f69e2b401d68fb48904efe6a66b357d8d1d61ab14e5")
    }

    #[test]
    fn should_get_pk_tv2() {
        assert_eq!(test_vector_2()
                       .extract_key("1234567890")
                       .unwrap()
                       .to_hex(),
                   "fa384e6fe915747cd13faa1022044b0def5e6bec4238bec53166487a5cca569f");
    }
=======
>>>>>>> 1b0a0ca7
}<|MERGE_RESOLUTION|>--- conflicted
+++ resolved
@@ -63,34 +63,6 @@
 
         mac
     }
-<<<<<<< HEAD
-}
-
-/// Private key extraction errors
-#[derive(Debug)]
-pub enum ExtractKeyError {
-    /// Wrong passphrase, `keccak256_mac` validation failed
-    WrongPassphrase,
-}
-
-impl fmt::Display for ExtractKeyError {
-    fn fmt(&self, f: &mut fmt::Formatter) -> fmt::Result {
-        match *self {
-            ExtractKeyError::WrongPassphrase => f.write_str("Wrong passphrase"),
-        }
-    }
-}
-
-impl error::Error for ExtractKeyError {
-    fn description(&self) -> &str {
-        "Private key extraction error"
-    }
-
-    fn cause(&self) -> Option<&error::Error> {
-        match *self {
-            _ => None,
-        }
-    }
 }
 
 #[cfg(test)]
@@ -128,9 +100,9 @@
                 c: 262144,
             },
             kdf_salt:
-                as_32bytes("ae3cd4e7013836a3df6bd7241b12db061dbe2c6785853cce422d148a624ce0bd"),
+            as_32bytes("ae3cd4e7013836a3df6bd7241b12db061dbe2c6785853cce422d148a624ce0bd"),
             keccak256_mac:
-                as_32bytes("517ead924a9d0dc3124507e3393d175ce3ff7c1e96529c6c555ce9e51205e9b2"),
+            as_32bytes("517ead924a9d0dc3124507e3393d175ce3ff7c1e96529c6c555ce9e51205e9b2"),
             dk_length: 32,
         }
     }
@@ -139,8 +111,8 @@
         KeyFile {
             uuid: Uuid::from_str("f7ab2bfa-e336-4f45-a31f-beb3dd0689f3").unwrap(),
             address: Some("0x0047201aed0b69875b24b614dda0270bcd9f11cc"
-                              .parse()
-                              .unwrap()),
+                .parse()
+                .unwrap()),
             cipher: Cipher::default(),
             cipher_iv: as_16bytes("9df1649dd1c50f2153917e3b9e7164e9"),
             cipher_text: "c3dfc95ca91dce73fe8fc4ddbaed33bad522e04a6aa1af62bba2a0bb90092fa1"
@@ -152,9 +124,9 @@
                 p: 1,
             },
             kdf_salt:
-                as_32bytes("fd4acb81182a2c8fa959d180967b374277f2ccf2f7f401cb08d042cc785464b4"),
+            as_32bytes("fd4acb81182a2c8fa959d180967b374277f2ccf2f7f401cb08d042cc785464b4"),
             keccak256_mac:
-                as_32bytes("9f8a85347fd1a81f14b99f69e2b401d68fb48904efe6a66b357d8d1d61ab14e5"),
+            as_32bytes("9f8a85347fd1a81f14b99f69e2b401d68fb48904efe6a66b357d8d1d61ab14e5"),
             dk_length: 32,
         }
     }
@@ -162,7 +134,7 @@
     #[test]
     fn should_derive_key_tv1() {
         assert_eq!(test_vector_1().derive_key("testpassword").to_hex(),
-                   "f06d69cdc7da0faffb1008270bca38f5e31891a3a773950e6d0fea48a7188551")
+        "f06d69cdc7da0faffb1008270bca38f5e31891a3a773950e6d0fea48a7188551")
     }
 
     #[test]
@@ -171,22 +143,22 @@
             as_32bytes("f06d69cdc7da0faffb1008270bca38f5e31891a3a773950e6d0fea48a7188551");
 
         assert_eq!(test_vector_1().calculate_mac(&derived_key).to_hex(),
-                   "517ead924a9d0dc3124507e3393d175ce3ff7c1e96529c6c555ce9e51205e9b2")
+        "517ead924a9d0dc3124507e3393d175ce3ff7c1e96529c6c555ce9e51205e9b2")
     }
 
     #[test]
     fn should_get_pk_tv1() {
         assert_eq!(test_vector_1()
-                       .extract_key("testpassword")
-                       .unwrap()
-                       .to_hex(),
-                   "7a28b5ba57c53603b0b07b56bba752f7784bf506fa95edc395f5cf6c7514fe9d");
+            .extract_key("testpassword")
+            .unwrap()
+            .to_hex(),
+        "7a28b5ba57c53603b0b07b56bba752f7784bf506fa95edc395f5cf6c7514fe9d");
     }
 
     #[test]
     fn should_derive_key_tv2() {
         assert_eq!(test_vector_2().derive_key("1234567890").to_hex(),
-                   "b424c7c40d2409b8b7dce0d172bda34ca70e57232eb74db89396b55304dbe273")
+        "b424c7c40d2409b8b7dce0d172bda34ca70e57232eb74db89396b55304dbe273")
     }
 
     #[test]
@@ -195,17 +167,15 @@
             as_32bytes("b424c7c40d2409b8b7dce0d172bda34ca70e57232eb74db89396b55304dbe273");
 
         assert_eq!(test_vector_2().calculate_mac(&derived_key).to_hex(),
-                   "9f8a85347fd1a81f14b99f69e2b401d68fb48904efe6a66b357d8d1d61ab14e5")
+        "9f8a85347fd1a81f14b99f69e2b401d68fb48904efe6a66b357d8d1d61ab14e5")
     }
 
     #[test]
     fn should_get_pk_tv2() {
         assert_eq!(test_vector_2()
-                       .extract_key("1234567890")
-                       .unwrap()
-                       .to_hex(),
-                   "fa384e6fe915747cd13faa1022044b0def5e6bec4238bec53166487a5cca569f");
+            .extract_key("1234567890")
+            .unwrap()
+            .to_hex(),
+        "fa384e6fe915747cd13faa1022044b0def5e6bec4238bec53166487a5cca569f");
     }
-=======
->>>>>>> 1b0a0ca7
 }