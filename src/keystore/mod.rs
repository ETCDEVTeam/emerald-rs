//! # Keystore files (UTC / JSON) encrypted with a passphrase
//!
//! (Web3 Secret Storage Definition)
//! [https://github.com/ethereum/wiki/wiki/Web3-Secret-Storage-Definition]

pub mod cipher;
mod serialize;
<<<<<<< HEAD
pub mod kdf;
pub mod prf;
=======
mod keycipher;
>>>>>>> d990d6aa

pub use self::cipher::Cipher;
pub use self::kdf::Kdf;
pub use self::prf::Prf;
use self::serialize::try_extract_address;
use address::Address;
use std::{cmp, fmt, fs};
use std::io::Read;
use std::path::Path;
use uuid::Uuid;

/// Derived key length in bytes (by default)
pub const DEFAULT_DK_LENGTH: u32 = 32;

/// Key derivation function salt length in bytes
pub const KDF_SALT_BYTES: usize = 32;

/// Keccak-256 hash length in bytes
pub const KECCAK256_BYTES: usize = 32;

/// Cipher initialization vector length in bytes
pub const CIPHER_IV_BYTES: usize = 16;

/// A keystore file (account private key encrypted with a passphrase)
#[derive(Clone, Debug, Eq)]
pub struct KeyFile {
    /// UUID v4
    pub uuid: Uuid,

    /// Public address (optional)
    pub address: Option<Address>,

    /// Derived key length
    pub dk_length: u32,

    /// Key derivation function
    pub kdf: Kdf,

    /// Key derivation function salt
    pub kdf_salt: [u8; KDF_SALT_BYTES],

    /// Keccak-256 mac to confirm the derived key integrity
    pub keccak256_mac: [u8; KECCAK256_BYTES],

    /// Cipher type
    pub cipher: Cipher,

    /// Cipher encoded text
    pub cipher_text: Vec<u8>,

    /// Cipher initialization vector
    pub cipher_iv: [u8; CIPHER_IV_BYTES],
}

impl KeyFile {
    // FIXME
    #[allow(dead_code)]
    fn new() -> Self {
        Self::from(Uuid::new_v4())
    }

    // FIXME
    #[allow(dead_code)]
    fn with_address(&mut self, addr: &Address) {
        self.address = Some(*addr);
    }
}

impl Default for KeyFile {
    fn default() -> KeyFile {
        KeyFile {
            uuid: Uuid::default(),
            address: None,
            dk_length: DEFAULT_DK_LENGTH,
            kdf: Kdf::default(),
            kdf_salt: [0; KDF_SALT_BYTES],
            keccak256_mac: [0; KECCAK256_BYTES],
            cipher: Cipher::default(),
            cipher_text: vec![],
            cipher_iv: [0; CIPHER_IV_BYTES],
        }
    }
}

impl From<Uuid> for KeyFile {
    fn from(uuid: Uuid) -> Self {
        KeyFile {
            uuid: uuid,
            ..KeyFile::default()
        }
    }
}

impl PartialEq for KeyFile {
    fn eq(&self, other: &Self) -> bool {
        self.uuid == other.uuid
    }
}

impl PartialOrd for KeyFile {
    fn partial_cmp(&self, other: &Self) -> Option<cmp::Ordering> {
        Some(self.cmp(other))
    }
}

impl Ord for KeyFile {
    fn cmp(&self, other: &Self) -> cmp::Ordering {
        self.uuid.cmp(&other.uuid)
    }
}

impl fmt::Display for KeyFile {
    fn fmt(&self, f: &mut fmt::Formatter) -> fmt::Result {
        write!(f, "Keystore file: {}", self.uuid)
    }
}

/// If we have specified address in out keystore return `true`, `false` otherwise
pub fn address_exists<P: AsRef<Path>>(path: P, addr: &Address) -> bool {
    let entries = fs::read_dir(path).expect("Expect to read a keystore directory content");

    for entry in entries {
        let path = entry.expect("Expect keystore directory entry").path();

        if path.is_dir() {
            continue;
        }

        let mut file = fs::File::open(path).expect("Expect to open a keystore file");
        let mut text = String::new();

        if file.read_to_string(&mut text).is_err() {
            continue;
        }

        match try_extract_address(&text) {
            Some(a) if a == *addr => return true,
            _ => continue,
        }
    }

    false
}

#[cfg(test)]
mod tests {
    use super::KeyFile;
    use address::Address;

    #[test]
    fn should_eq() {
        let key1 = KeyFile::new();

        let mut key2 = key1.clone();

        key2.with_address(&"0x0e7c045110b8dbf29765047380898919c5cb56f4"
                               .parse::<Address>()
                               .unwrap());

        assert_eq!(key1, key2);
    }
}<|MERGE_RESOLUTION|>--- conflicted
+++ resolved
@@ -5,12 +5,9 @@
 
 pub mod cipher;
 mod serialize;
-<<<<<<< HEAD
+mod keycipher;
 pub mod kdf;
 pub mod prf;
-=======
-mod keycipher;
->>>>>>> d990d6aa
 
 pub use self::cipher::Cipher;
 pub use self::kdf::Kdf;
